"""
Routines to compute column saturation fraction (CSF) and the relationship between precipitation and CSF.
Contributed by Brandon Wolding.

"""
import numpy as np
import xarray as xr


def calculate_true_pressure_model_pressure_midpoints_interfaces_ml(hyam, hybm, hyai, hybi, P0, PS):
    """
    Notes from Jim Benedict:
    To compute a pressure array, use the formula:

    p(k) = hyam(k)*P0 + hybm(k)*PS
    where p is the computed pressure (Pa), k is the level index, hyam and hybm are coefficients contained in the "h3" files,
    P0 is a single reference surface pressure (units Pa, also in h3 files), and PS (Pa) is the actual surface pressure
    (in h2 files). Note that the 1D "lev" arrays are only reference or nominal pressure levels they are similar to the
    actual pressures over the tropical oceans but differ greatly over mountains.

    In practice, you compute p(time, k,lat,lon) = hyam(k)*P0 + hybm(k)*PS(time,lat,lon) to obtain the pressure array,
    which you can then feed into your relative humidity (or vapor pressure) equation to get column saturation.

    :param hyam: model level a parameter for level midpoint
    :param hybm: model level b parameter for level midpoint
    :param hyai: model level a parameter for level interface
    :param hybi: model level b parameter for level interface
    :param P0: reference surface pressure
    :param PS: actual surface pressure
    :return: true_pressure_midpoint, true_pressure_interface
    """
    true_pressure_midpoint = (hyam * P0) + (hybm * PS)  # [Pa]
    true_pressure_interface = (hyai * P0) + (hybi * PS)  # [Pa]

    true_pressure_midpoint.attrs['units'] = 'Pa'
    true_pressure_interface.attrs['units'] = 'Pa'

    return true_pressure_midpoint, true_pressure_interface

def calculate_true_pressure_model_pressure_midpoints_interfaces_pl(true_pressure_midpoint, time, level, lat, lon, PS):
    """
    Compute true model pressure interfaces and midpoints for each level. Use this for data on pressure levels.
    Set upper most interface equal to uppermost level midpoint, and lowest interface equal to surface pressure.
    This will still permit the desired vertical integral, just choose appropriate upper and lower integration limits
    :param true_pressure_midpoint:
    :param time: time coordinate
    :param level: level coordinate
    :param lat: latitude coordinate
    :param lon: longitiude coordinate
    :param PS: actual surface pressure
    :return true_pressure_midpoint, true_pressure_interface:
    """
# Set upper most interface equal to uppermost level midpoint, and lowest interface equal to surface pressure.
    # This will still permit the desired vertical integral, just choose appropriate upper and lower integration limits

    # Model level midpoint
    #true_pressure_midpoint = Q['level'] * 100.  # To convert to Pa
    true_pressure_midpoint = true_pressure_midpoint.rename('true_pressure_midpoint_Pa')
    true_pressure_midpoint = true_pressure_midpoint.expand_dims({'lat': lat, 'lon': lon, 'time': time})
    true_pressure_midpoint = true_pressure_midpoint.transpose('time', 'level', 'lat', 'lon')

    # Model level interfaces
    true_pressure_interface = np.empty((len(time), len(lat), len(lon), len(level) + 1))

    for interface_level_counter in range(len(level) + 1):
        if interface_level_counter == 0:
            # Set upper most interface equal to uppermost level midpoint
            true_pressure_interface[:, :, :, interface_level_counter] = level.isel(level=0).values
        elif interface_level_counter == (len(level)):
            # Set lowest interface equal to surface pressure
            true_pressure_interface[:, :, :, interface_level_counter] = PS
        else:
            # Set middle interfaces equal to half way points between level midpoints
            true_pressure_interface[:, :, :, interface_level_counter] = \
                (level.isel(level=interface_level_counter - 1).values +
                 level.isel(level=interface_level_counter).values) / 2.

    coords = {'time': time, 'lat': lat, 'lon': lon, 'ilev': np.arange(1, len(level) + 2)}
    dims = ['time', 'lat', 'lon', 'ilev']
    true_pressure_interface = xr.DataArray(true_pressure_interface, dims=dims, coords=coords) * 100.  # To convert to Pa
    true_pressure_interface.attrs['units'] = 'Pa'

    true_pressure_interface = true_pressure_interface.transpose('time', 'ilev', 'lat', 'lon')

    return true_pressure_midpoint, true_pressure_interface


def calculate_saturation_specific_humidity(pressure, temperature):
    """
    Calculate Relative Humidity Based on Outdated WMO 1987 adaptation of Goff and Gratch Saturation Vapor Pressure (SVP)
    Units of pressure are [Pa], temperature are [K]
    :param pressure:
    :param temperature:
    :return: saturation_specific_humidity
    """

    t_0 = 273.16
    log10svp = 10.79574 * (1 - t_0 / temperature) - 5.028 * xr.ufuncs.log10(temperature / t_0) + 1.50475 * (
                10 ** -4) * (1 - 10 ** (-8.2969 * (temperature / (t_0 - 1)))) + 0.42873 * (10 ** -3) * (
                           10 ** (4.76955 * ((1 - t_0) / temperature))) + 0.78614 + 2.0

    svp = 10 ** log10svp
    eta = 0.62198  # Ratios of molecular weights of water and dry air
    saturation_specific_humidity = eta * svp / pressure

    return saturation_specific_humidity


def calculate_moist_enthalpy(temperature, specific_humidity):
    """
    Calculate the moist enthalpy from temperature and specific humidity.
    :param temperature: temperature array in units of K
    :param specific_humidity: specific humidity array in units of Kg Kg^-1
    :return: moist enthalpy array
    """
    # Define constants
    Cp = 1004.  # [J kg^-1 K^-1]
    Lv = 2.5 * 10. ** 6.  # [J kg^-1]
    # Calculate MSE
    ME = (Cp * temperature) + (Lv * specific_humidity)  # [J kg^-1]

    return ME


def calculate_saturation_moist_enthalpy(temperature, saturation_specific_humidity):
    """
    Calculate the saturation moist enthalpy from temperature and saturation specific humidity.
    :param temperature: temperature array in units of K
    :param saturation_specific_humidity: saturation specific humidity array in units of Kg Kg^-1
    :return: saturation moist enthalpy array
    """
    # Define constants
    Cp = 1004.  # [J kg^-1 K^-1]
    Lv = 2.5 * 10. ** 6.  # [J kg^-1]
    # Calculate MSE_sat
    ME_saturation = (Cp * temperature) + (Lv * saturation_specific_humidity)  # [J kg^-1]

    return ME_saturation

  
def mass_weighted_vertical_integral_w_nan(variable_to_integrate, pressure_model_level_midpoint_Pa,
                                          pressure_model_level_interface_Pa, max_pressure_integral_array_Pa,
                                          min_pressure_integral_array_Pa):
    """
    Column integrate a variable that has nan values. Accepts both integers and arrays as min and max pressure limits.
    Pressure arrays should be in units of pascals.
    :param variable_to_integrate: datra array of variable we want to column integrate
    :param pressure_model_level_midpoint_Pa: level midpoints
    :param pressure_model_level_interface_Pa: level interfaces
    :param max_pressure_integral_array_Pa: maximum pressure to integrate to
    :param min_pressure_integral_array_Pa: minimum pressure to integrate to
    :return ci_variable, dp_total, mwa_variable: column integrated variable, total pressure delta, mass weighted
    vertical integral of variable
    """
    # Define constants
    g = 9.8  # [m s^-2]

    # Set all model interfaces less than minimum pressure equal to minimum pressure, and more than
    # maximum pressure to maximum pressure. This way, when you calculate "dp", these layers will not have mass.
    pressure_model_level_interface_Pa = pressure_model_level_interface_Pa.where(
        pressure_model_level_interface_Pa < max_pressure_integral_array_Pa, other=max_pressure_integral_array_Pa)
    pressure_model_level_interface_Pa = pressure_model_level_interface_Pa.where(
        pressure_model_level_interface_Pa > min_pressure_integral_array_Pa, other=min_pressure_integral_array_Pa)

    # Calculate delta pressure for each model level
    dp = pressure_model_level_midpoint_Pa.copy()
    dp.values = xr.DataArray(pressure_model_level_interface_Pa.isel(
        ilev=slice(1, len(pressure_model_level_interface_Pa.ilev))).values - pressure_model_level_interface_Pa.isel(
        ilev=slice(0, -1)).values)  # Slice indexing is (inclusive start, exclusive stop)

    # Set dp = nan at levels missing data so mass of those levels not included in calculation of dp_total
    dp = dp.where(~xr.ufuncs.isnan(variable_to_integrate), drop=False, other=np.nan)

    # Mass weight each layer
    ci_variable = variable_to_integrate * dp / g

    # Integrate over levels
    ci_variable = ci_variable.sum('level', min_count=1)
    dp_total = dp.sum('level', min_count=1)

    # Set ci_variable to nan wherever dp_total is zero or nan
    ci_variable = ci_variable.where(~(dp_total == 0), drop=False, other=np.nan)
    ci_variable = ci_variable.where(~xr.ufuncs.isnan(dp_total), drop=False, other=np.nan)

    # Calculate mass weighted vertical average over layer integrated over
    mwa_variable = ci_variable * g / dp_total

    return ci_variable, dp_total, mwa_variable


def calculate_backward_forward_center_difference(variable_to_difference):
    """
    Calculate backwards, forwards and center differences of a variable. Input variable needs to have a time
    dimension to difference.
    :param variable_to_difference: input data array with time dimension
    :return backwards_differenced_variable, forwards_differenced_variable, center_differenced_variable:
    """
    ntim = len(variable_to_difference.time)

    first_time = variable_to_difference.isel(time=0)
    last_time = variable_to_difference.isel(time=-1)

    first_time.values = np.full(np.shape(first_time), np.nan)
    last_time.values = np.full(np.shape(last_time), np.nan)

    # Leading (backwards difference)
    backwards_differenced_variable = variable_to_difference.copy()
    backwards_differenced_variable[dict(time=slice(1, ntim))].values = \
        variable_to_difference.isel(time=slice(1, ntim)).values - \
        variable_to_difference.isel(time=slice(0, ntim - 1)).values
    backwards_differenced_variable[dict(time=0)].values = first_time.values

    # backwards_differenced_variable = variable_to_difference.isel(time=slice(1, len(
    #    variable_to_difference.time) + 1)).copy()  # Careful to assign backwards differenced data to correct time step
    # backwards_differenced_variable.values = variable_to_difference.isel(
    #    time=slice(1, len(variable_to_difference.time))).values - variable_to_difference.isel(
    #    time=slice(0, -1)).values  # Slice indexing is (inclusive start, exclusive stop)
    # backwards_differenced_variable = xr.concat((first_time, backwards_differenced_variable), 'time')

    # Lagging (forwards difference)
    forwards_differenced_variable = variable_to_difference.copy()
    forwards_differenced_variable[dict(time=slice(0, -1))].values = \
        variable_to_difference.isel(time=slice(1, ntim)).values - \
        variable_to_difference.isel(time=slice(0, -1)).values
    forwards_differenced_variable[dict(time=-1)].values = last_time.values

    # forwards_differenced_variable = variable_to_difference.isel(
    #    time=slice(0, -1)).copy()  # Careful to assign forwards differenced data to correct time step
    # forwards_differenced_variable.values = variable_to_difference.isel(
    #    time=slice(1, len(variable_to_difference.time))).values - variable_to_difference.isel(time=slice(0, -1)).values
    # forwards_differenced_variable = xr.concat((forwards_differenced_variable, last_time), 'time')

    # Centered (center difference)
    center_differenced_variable = variable_to_difference.copy()
    center_differenced_variable.values = \
        variable_to_difference.shift(time=-1) - variable_to_difference.shift(time=1)

    # center_differenced_variable = variable_to_difference.isel(
    #    time=slice(1, -1)).copy()  # Careful to assign center differenced data to correct time step
    # center_differenced_variable.values = variable_to_difference.isel(
    #    time=slice(2, len(variable_to_difference.time))).values - variable_to_difference.isel(time=slice(0, -2)).values
    # center_differenced_variable = xr.concat((first_time, center_differenced_variable, last_time), 'time')

    return backwards_differenced_variable, forwards_differenced_variable, center_differenced_variable

def calculate_backward_forward_center_difference_byFH(variable_to_difference):
    """
    Calculate backwards, forwards and center differences of a variable with respect to lead time.
    Input variable needs to have a leadtime dimension to difference. In practice this can be all of 3 points long
    when we compute the difference at one leadtime.
    :param variable_to_difference: input data array with leadtime dimension
    :return backwards_differenced_variable, forwards_differenced_variable, center_differenced_variable:
    """

    ntim = len(variable_to_difference.leadtime)

    first_time = variable_to_difference.isel(leadtime=0)
    last_time = variable_to_difference.isel(leadtime=-1)

    first_time.values = np.full(np.shape(first_time), np.nan)
    last_time.values = np.full(np.shape(last_time), np.nan)

    # Leading (backwards difference)
    backwards_differenced_variable = variable_to_difference.copy()
    backwards_differenced_variable[dict(leadtime=slice(1, ntim))].values = \
        variable_to_difference.isel(leadtime=slice(1, ntim)).values - \
        variable_to_difference.isel(leadtime=slice(0, ntim - 1)).values
    backwards_differenced_variable[dict(leadtime=0)].values = first_time.values

    # Lagging (forwards difference)
    forwards_differenced_variable = variable_to_difference.copy()
    forwards_differenced_variable[dict(leadtime=slice(0, -1))].values = \
        variable_to_difference.isel(leadtime=slice(1, ntim)).values - \
        variable_to_difference.isel(leadtime=slice(0, -1)).values
    forwards_differenced_variable[dict(leadtime=-1)].values = last_time.values

    # Centered (center difference)
    center_differenced_variable = variable_to_difference.copy()
    center_differenced_variable.values = \
        variable_to_difference.shift(leadtime=-1) - variable_to_difference.shift(leadtime=1)


    return backwards_differenced_variable, forwards_differenced_variable, center_differenced_variable

def calculate_backward_forward_center_difference_byFH(variable_to_difference):
    """
    Calculate backwards, forwards and center differences of a variable with respect to lead time.
    Input variable needs to have a leadtime dimension to difference. In practice this can be all of 3 points long
    when we compute the difference at one leadtime.
    :param variable_to_difference: input data array with leadtime dimension
    :return backwards_differenced_variable, forwards_differenced_variable, center_differenced_variable:
    """

    ntim = len(variable_to_difference.leadtime)

    first_time = variable_to_difference.isel(leadtime=0)
    last_time = variable_to_difference.isel(leadtime=-1)

    first_time.values = np.full(np.shape(first_time), np.nan)
    last_time.values = np.full(np.shape(last_time), np.nan)

    # Leading (backwards difference)
    backwards_differenced_variable = variable_to_difference.copy()
    backwards_differenced_variable[dict(leadtime=slice(1, ntim))].values = \
        variable_to_difference.isel(leadtime=slice(1, ntim)).values - \
        variable_to_difference.isel(leadtime=slice(0, ntim - 1)).values
    backwards_differenced_variable[dict(leadtime=0)].values = first_time.values

    # Lagging (forwards difference)
    forwards_differenced_variable = variable_to_difference.copy()
    forwards_differenced_variable[dict(leadtime=slice(0, -1))].values = \
        variable_to_difference.isel(leadtime=slice(1, ntim)).values - \
        variable_to_difference.isel(leadtime=slice(0, -1)).values
    forwards_differenced_variable[dict(leadtime=-1)].values = last_time.values

    # Centered (center difference)
    center_differenced_variable = variable_to_difference.copy()
    center_differenced_variable.values = \
        variable_to_difference.shift(leadtime=-1) - variable_to_difference.shift(leadtime=1)


    return backwards_differenced_variable, forwards_differenced_variable, center_differenced_variable


# def bin_by_one_variable(variable_to_be_binned, BV1, lower_BV1_bin_limit_vector, upper_BV1_bin_limit_vector):
#     """
#     Bin one variable by another. Find the mean of the first input variable within bins of the second input variable.
#     :param variable_to_be_binned: variable to find the mean in each bin of BV1 (e.g. precipitation)
#     :param BV1: variable used to create the bins (e.g. column saturation fraction)
#     :param lower_BV1_bin_limit_vector: lower bin limits of BV1
#     :param upper_BV1_bin_limit_vector: upper bin limits of BV1
#     :return bin_mean_variable, bin_number_of_samples: mean variable in each bin, number of samples in each bin
#     """
#     # Define bins
#     BV1_bin_midpoint = (lower_BV1_bin_limit_vector + upper_BV1_bin_limit_vector) / 2
#
#     lower_BV1_bin_limit_DA = xr.DataArray(lower_BV1_bin_limit_vector, coords=[BV1_bin_midpoint],
#                                           dims=['BV1_bin_midpoint'])
#     upper_BV1_bin_limit_DA = xr.DataArray(upper_BV1_bin_limit_vector, coords=[BV1_bin_midpoint],
#                                           dims=['BV1_bin_midpoint'])
#
#     number_of_BV1_bins = len(BV1_bin_midpoint)
#
#     # Instantiate composite variable
#     coords = {'BV1_bin_midpoint': BV1_bin_midpoint}
#     dims = ['BV1_bin_midpoint']
#
#     bin_number_of_samples = xr.DataArray(np.full(len(lower_BV1_bin_limit_DA), np.nan), dims=dims, coords=coords)
#
#     # instantiate mean variable array
#     bin_mean_variable = bin_number_of_samples.copy()
#
#     # Calculate bin mean and number of positive values in each bin
#     for BV1_bin in BV1_bin_midpoint:
#         bin_index = (BV1 >= lower_BV1_bin_limit_DA.where(lower_BV1_bin_limit_DA.BV1_bin_midpoint == BV1_bin,
#                                                          drop=True).values) & (
#                                 BV1 <= upper_BV1_bin_limit_DA.where(upper_BV1_bin_limit_DA.BV1_bin_midpoint == BV1_bin,
#                                                                     drop=True).values)
#
#         bin_number_of_samples.loc[dict(BV1_bin_midpoint=BV1_bin)] = bin_index.sum()
#
#         if np.isfinite(variable_to_be_binned.where(bin_index)).sum() > 0:
#             bin_mean_variable.loc[dict(BV1_bin_midpoint=BV1_bin)] = variable_to_be_binned.where(bin_index).mean()
#         else:
#             bin_mean_variable.loc[dict(BV1_bin_midpoint=BV1_bin)] = np.nan
#
#     return bin_mean_variable, bin_number_of_samples

# def bin_by_one_variable(variable_to_be_binned, BV1, lower_BV1_bin_limit_vector, upper_BV1_bin_limit_vector):
#     """
#     Bin one variable by another. Find the mean of the first input variable within bins of the second input variable.
#     :param variable_to_be_binned: variable to find the mean in each bin of BV1 (e.g. precipitation)
#     :param BV1: variable used to create the bins (e.g. column saturation fraction)
#     :param lower_BV1_bin_limit_vector: lower bin limits of BV1
#     :param upper_BV1_bin_limit_vector: upper bin limits of BV1
#     :return bin_mean_variable, bin_number_of_samples: mean variable in each bin, number of samples in each bin
#     """
#     # Define bins
#     BV1_bin_midpoint = (lower_BV1_bin_limit_vector + upper_BV1_bin_limit_vector) / 2
#
#     lower_BV1_bin_limit_DA = xr.DataArray(lower_BV1_bin_limit_vector, coords=[BV1_bin_midpoint],
#                                           dims=['BV1_bin_midpoint'])
#     upper_BV1_bin_limit_DA = xr.DataArray(upper_BV1_bin_limit_vector, coords=[BV1_bin_midpoint],
#                                           dims=['BV1_bin_midpoint'])
#
#     number_of_BV1_bins = len(BV1_bin_midpoint)
#
#     # Instantiate composite variable
#     coords = {'BV1_bin_midpoint': BV1_bin_midpoint}
#     dims = ['BV1_bin_midpoint']
#
#     bin_number_of_samples = xr.DataArray(np.full(len(lower_BV1_bin_limit_DA), np.nan), dims=dims, coords=coords)
#
#     # instantiate mean variable array
#     bin_mean_variable = bin_number_of_samples.copy()
#
#     # Calculate bin mean and number of positive values in each bin
#     for BV1_bin in BV1_bin_midpoint:
#         bin_index = (BV1 >= lower_BV1_bin_limit_DA.where(lower_BV1_bin_limit_DA.BV1_bin_midpoint == BV1_bin,
#                                                          drop=True).values) & (
#                                 BV1 <= upper_BV1_bin_limit_DA.where(upper_BV1_bin_limit_DA.BV1_bin_midpoint == BV1_bin,
#                                                                     drop=True).values)
#
#         bin_number_of_samples.loc[dict(BV1_bin_midpoint=BV1_bin)] = bin_index.sum()
#
#         if np.isfinite(variable_to_be_binned.where(bin_index)).sum() > 0:
#             bin_mean_variable.loc[dict(BV1_bin_midpoint=BV1_bin)] = variable_to_be_binned.where(bin_index).mean()
#         else:
#             bin_mean_variable.loc[dict(BV1_bin_midpoint=BV1_bin)] = np.nan
#
#     return bin_mean_variable, bin_number_of_samples

def bin_by_one_variable(variable_to_be_binned, BV1, lower_BV1_bin_limit_vector, upper_BV1_bin_limit_vector):
    """
    Bin one variable by another. Find the mean of the first input variable within bins of the second input variable.
    :param variable_to_be_binned: variable to find the mean in each bin of BV1 (e.g. precipitation)
    :param BV1: variable used to create the bins (e.g. column saturation fraction)
    :param lower_BV1_bin_limit_vector: lower bin limits of BV1
    :param upper_BV1_bin_limit_vector: upper bin limits of BV1
    :return bin_mean_variable, bin_number_of_samples: mean variable in each bin, number of samples in each bin
    """
    # Define bins
    BV1_bin_midpoint = (lower_BV1_bin_limit_vector + upper_BV1_bin_limit_vector) / 2

    lower_BV1_bin_limit_DA = xr.DataArray(lower_BV1_bin_limit_vector, coords=[BV1_bin_midpoint],
                                          dims=['BV1_bin_midpoint'])
    upper_BV1_bin_limit_DA = xr.DataArray(upper_BV1_bin_limit_vector, coords=[BV1_bin_midpoint],
                                          dims=['BV1_bin_midpoint'])

    number_of_BV1_bins = len(BV1_bin_midpoint)

    # Instantiate composite variable
    coords = {'BV1_bin_midpoint': BV1_bin_midpoint}
    dims = ['BV1_bin_midpoint']

    bin_number_of_samples = xr.DataArray(np.full(len(lower_BV1_bin_limit_DA), np.nan), dims=dims, coords=coords)

    # instantiate mean variable array
    bin_mean_variable = bin_number_of_samples.copy()

    # Calculate bin mean and number of positive values in each bin
    for BV1_bin in BV1_bin_midpoint:
        bin_index = np.ones(BV1.shape)
        bv1_lower = lower_BV1_bin_limit_DA.where(lower_BV1_bin_limit_DA.BV1_bin_midpoint == BV1_bin, drop=True).values
        bv1_upper = upper_BV1_bin_limit_DA.where(upper_BV1_bin_limit_DA.BV1_bin_midpoint == BV1_bin, drop=True).values
        bin_index = np.where((BV1 >= bv1_lower[0]) & (BV1 <= bv1_upper[0]), bin_index, 0)

        bin_number_of_samples.loc[dict(BV1_bin_midpoint=BV1_bin)] = bin_index.sum()
        if np.where(bin_index == 1, variable_to_be_binned, 0).sum() > 0:
            bin_mean_variable.loc[dict(BV1_bin_midpoint=BV1_bin)] = variable_to_be_binned.where(bin_index == 1).mean()
        else:
            bin_mean_variable.loc[dict(BV1_bin_midpoint=BV1_bin)] = np.nan

    return bin_mean_variable, bin_number_of_samples


# def bin_by_two_variables(variable_to_be_binned, BV1, BV2, lower_BV1_bin_limit_vector, upper_BV1_bin_limit_vector,
#                          lower_BV2_bin_limit_vector, upper_BV2_bin_limit_vector):
#     """
#     Bin input variable by two other variables (2D version of the function above). BV1 and BV2 are the variables
#     to be used to create the bins
#     :param variable_to_be_binned: variable to find the mean in each bin of BV1 an BV2 (e.g. precipitation)
#     :param BV1: first variable used to create the bins (e.g. column saturation fraction)
#     :param BV2: second variable used to create the bins
#     :param lower_BV1_bin_limit_vector: lower bin limits of BV1
#     :param upper_BV1_bin_limit_vector: upper bin limits of BV1
#     :param lower_BV2_bin_limit_vector: lower bin limits of BV2
#     :param upper_BV2_bin_limit_vector: upper bin limits of BV2
#     :return bin_mean_variable, bin_number_pos_variable, bin_number_of_samples:
#     """
#     # Define bins
#     BV1_bin_midpoint = (lower_BV1_bin_limit_vector + upper_BV1_bin_limit_vector) / 2
#
#     lower_BV1_bin_limit_DA = xr.DataArray(lower_BV1_bin_limit_vector, coords=[BV1_bin_midpoint],
#                                           dims=['BV1_bin_midpoint'])
#     upper_BV1_bin_limit_DA = xr.DataArray(upper_BV1_bin_limit_vector, coords=[BV1_bin_midpoint],
#                                           dims=['BV1_bin_midpoint'])
#     number_of_BV1_bins = len(BV1_bin_midpoint)
#
#     BV2_bin_midpoint = (lower_BV2_bin_limit_vector + upper_BV2_bin_limit_vector) / 2;
#
#     lower_BV2_bin_limit_DA = xr.DataArray(lower_BV2_bin_limit_vector, coords=[BV2_bin_midpoint],
#                                           dims=['BV2_bin_midpoint'])
#     upper_BV2_bin_limit_DA = xr.DataArray(upper_BV2_bin_limit_vector, coords=[BV2_bin_midpoint],
#                                           dims=['BV2_bin_midpoint'])
#     number_of_BV2_bins = len(BV2_bin_midpoint);
#
#     # Instantiate composite variable
#     coords = {'BV2_bin_midpoint': BV2_bin_midpoint, 'BV1_bin_midpoint': BV1_bin_midpoint}
#     dims = ['BV2_bin_midpoint', 'BV1_bin_midpoint']
#
#     bin_number_of_samples = xr.DataArray(
#         np.full((len(lower_BV2_bin_limit_vector), len(lower_BV1_bin_limit_DA)), np.nan), dims=dims, coords=coords)
#     bin_mean_variable = bin_number_of_samples.copy()
#     bin_number_pos_variable = bin_number_of_samples.copy()
#
#     # Calculate bin mean and number of positive values in each bin
#     for BV1_bin in BV1_bin_midpoint:
#         for BV2_bin in BV2_bin_midpoint:
#             bin_index = (BV1 >= lower_BV1_bin_limit_DA.where(lower_BV1_bin_limit_DA.BV1_bin_midpoint == BV1_bin,
#                                                              drop=True).values) & (BV1 <= upper_BV1_bin_limit_DA.where(
#                 upper_BV1_bin_limit_DA.BV1_bin_midpoint == BV1_bin, drop=True).values) & (
#                                     BV2 >= lower_BV2_bin_limit_DA.where(
#                                 lower_BV2_bin_limit_DA.BV2_bin_midpoint == BV2_bin, drop=True).values) & (
#                                     BV2 <= upper_BV2_bin_limit_DA.where(
#                                 upper_BV2_bin_limit_DA.BV2_bin_midpoint == BV2_bin, drop=True).values)
#             bin_number_of_samples.loc[dict(BV2_bin_midpoint=BV2_bin, BV1_bin_midpoint=BV1_bin)] = bin_index.sum()
#
#             if np.isfinite(variable_to_be_binned.where(bin_index)).sum() > 0:
#                 bin_mean_variable.loc[
#                     dict(BV2_bin_midpoint=BV2_bin, BV1_bin_midpoint=BV1_bin)] = variable_to_be_binned.where(
#                     bin_index).mean()
#                 bin_number_pos_variable.loc[dict(BV2_bin_midpoint=BV2_bin, BV1_bin_midpoint=BV1_bin)] = (
#                             variable_to_be_binned.where(bin_index) > 0).sum()
#             else:
#                 bin_mean_variable.loc[dict(BV2_bin_midpoint=BV2_bin, BV1_bin_midpoint=BV1_bin)] = np.nan
#                 bin_number_pos_variable.loc[dict(BV2_bin_midpoint=BV2_bin, BV1_bin_midpoint=BV1_bin)] = np.nan
#
#     return bin_mean_variable, bin_number_pos_variable, bin_number_of_samples

def bin_by_two_variables(variable_to_be_binned, BV1, BV2, lower_BV1_bin_limit_vector, upper_BV1_bin_limit_vector,
                         lower_BV2_bin_limit_vector, upper_BV2_bin_limit_vector):
    """
    Bin input variable by two other variables (2D version of the function above). BV1 and BV2 are the variables
    to be used to create the bins
    :param variable_to_be_binned: variable to find the mean in each bin of BV1 an BV2 (e.g. precipitation)
    :param BV1: first variable used to create the bins (e.g. column saturation fraction)
    :param BV2: second variable used to create the bins
    :param lower_BV1_bin_limit_vector: lower bin limits of BV1
    :param upper_BV1_bin_limit_vector: upper bin limits of BV1
    :param lower_BV2_bin_limit_vector: lower bin limits of BV2
    :param upper_BV2_bin_limit_vector: upper bin limits of BV2
    :return bin_mean_variable, bin_number_pos_variable, bin_number_of_samples:
    """
    # Define bins
    BV1_bin_midpoint = (lower_BV1_bin_limit_vector + upper_BV1_bin_limit_vector) / 2

    lower_BV1_bin_limit_DA = xr.DataArray(lower_BV1_bin_limit_vector, coords=[BV1_bin_midpoint],
                                          dims=['BV1_bin_midpoint'])
    upper_BV1_bin_limit_DA = xr.DataArray(upper_BV1_bin_limit_vector, coords=[BV1_bin_midpoint],
                                          dims=['BV1_bin_midpoint'])
    number_of_BV1_bins = len(BV1_bin_midpoint)

    BV2_bin_midpoint = (lower_BV2_bin_limit_vector + upper_BV2_bin_limit_vector) / 2

    lower_BV2_bin_limit_DA = xr.DataArray(lower_BV2_bin_limit_vector, coords=[BV2_bin_midpoint],
                                          dims=['BV2_bin_midpoint'])
    upper_BV2_bin_limit_DA = xr.DataArray(upper_BV2_bin_limit_vector, coords=[BV2_bin_midpoint],
                                          dims=['BV2_bin_midpoint'])
    number_of_BV2_bins = len(BV2_bin_midpoint)

    # Instantiate composite variable
    coords = {'BV2_bin_midpoint': BV2_bin_midpoint, 'BV1_bin_midpoint': BV1_bin_midpoint}
    dims = ['BV2_bin_midpoint', 'BV1_bin_midpoint']

    bin_number_of_samples = xr.DataArray(
        np.full((len(lower_BV2_bin_limit_vector), len(lower_BV1_bin_limit_DA)), np.nan), dims=dims, coords=coords)
    bin_mean_variable = bin_number_of_samples.copy()
    bin_number_pos_variable = bin_number_of_samples.copy()

    # Calculate bin mean and number of positive values in each bin
    for BV1_bin in BV1_bin_midpoint:
        for BV2_bin in BV2_bin_midpoint:
            bin_index = np.ones(BV1.shape)
            bv1_upper = \
                upper_BV1_bin_limit_DA.where(upper_BV1_bin_limit_DA.BV1_bin_midpoint == BV1_bin, drop=True).values
            bv1_lower = \
                lower_BV1_bin_limit_DA.where(lower_BV1_bin_limit_DA.BV1_bin_midpoint == BV1_bin, drop=True).values
            bv2_lower = \
                lower_BV2_bin_limit_DA.where(lower_BV2_bin_limit_DA.BV2_bin_midpoint == BV2_bin, drop=True).values
            bv2_upper = \
                upper_BV2_bin_limit_DA.where(upper_BV2_bin_limit_DA.BV2_bin_midpoint == BV2_bin, drop=True).values

            bin_index = np.where((BV1 >= bv1_lower[0]), bin_index, 0)
            bin_index = np.where(BV1 <= bv1_upper[0], bin_index, 0)
            bin_index = np.where((BV2 >= bv2_lower[0]), bin_index, 0)
            bin_index = np.where(BV2 <= bv2_upper[0], bin_index, 0)
            bin_number_of_samples.loc[dict(BV2_bin_midpoint=BV2_bin, BV1_bin_midpoint=BV1_bin)] = \
<<<<<<< HEAD
                (variable_to_be_binned.where(bin_index == 1) > 0).sum() + \
                (variable_to_be_binned.where(bin_index == 1) < 0).sum() + \
                (variable_to_be_binned.where(bin_index == 1) == 0).sum()
=======
                (variable_to_be_binned.where(bin_index == 1) > 0).sum() + (variable_to_be_binned.where(bin_index == 1) <= 0).sum()
>>>>>>> aa53f0c0

            if (variable_to_be_binned.where(bin_index == 1).sum() < 0) or \
                    (variable_to_be_binned.where(bin_index == 1).sum() > 0) or \
                    (variable_to_be_binned.where(bin_index == 1).sum() == 0):
                bin_mean_variable.loc[dict(BV2_bin_midpoint=BV2_bin, BV1_bin_midpoint=BV1_bin)] = \
                    variable_to_be_binned.where(bin_index == 1).mean()
<<<<<<< HEAD
                if (variable_to_be_binned.where(bin_index == 1) > 0).sum() > 0:
=======
                if variable_to_be_binned.where(bin_index == 1).sum() > 0:
>>>>>>> aa53f0c0
                    bin_number_pos_variable.loc[dict(BV2_bin_midpoint=BV2_bin, BV1_bin_midpoint=BV1_bin)] = \
                        (variable_to_be_binned.where(bin_index == 1) > 0).sum()
                else:
                    bin_number_pos_variable.loc[dict(BV2_bin_midpoint=BV2_bin, BV1_bin_midpoint=BV1_bin)] = np.nan
            else:
                bin_mean_variable.loc[dict(BV2_bin_midpoint=BV2_bin, BV1_bin_midpoint=BV1_bin)] = np.nan
                bin_number_pos_variable.loc[dict(BV2_bin_midpoint=BV2_bin, BV1_bin_midpoint=BV1_bin)] = np.nan

    return bin_mean_variable, bin_number_pos_variable, bin_number_of_samples


def calculate_csf_precipitation_binned_composites(csf, precipitation_rate, year, fname_datasets_for_simulation,
                                                  diffdim):
    """
    Main computational routine to bin precipitation and column saturation fraction. Save results as netcdf files.
    :param csf: column saturation fraction data array
    :param precipitation_rate: precipitation data array
    :param year: year to process
    :param fname_datasets_for_simulation: filename for output file
    :param diffdim: dimension to take the difference over, can be 'time' or 'leadtime'
    :return: no return, results are saved to netcdf file
    """
    current_year_string = str(year)

    while len(current_year_string) < 4:  # make sure "year" of files has 4 digits for consistent file naming convention
        current_year_string = '0' + current_year_string

    ##############################################################################################
    ####  Calculate Backwards, Forwards and Center Differences of CSF and Precipitation Rate  ####
    ##############################################################################################
    print('Calculating Differences')
    if diffdim == 'time':
        delta_csf_leading, delta_csf_lagging, delta_csf_centered = calculate_backward_forward_center_difference(csf)
        delta_precipitation_rate_leading, delta_precipitation_rate_lagging, delta_precipitation_rate_centered = \
        calculate_backward_forward_center_difference(precipitation_rate)
    elif diffdim == 'leadtime':
        delta_csf_leading, delta_csf_lagging, delta_csf_centered = \
            calculate_backward_forward_center_difference_byFH(csf)
        delta_precipitation_rate_leading, delta_precipitation_rate_lagging, delta_precipitation_rate_centered = \
            calculate_backward_forward_center_difference_byFH(precipitation_rate)

    #########################################
    ####  Bin Precipitation Rate By CSF  ####
    #########################################
    print('Binning and Compositing')

    # Define bins #
    lower_BV1_bin_limit_vector = np.arange(0, 1., 0.025)  # BV1 is CSF in this case

    upper_BV1_bin_limit_vector = np.arange(0 + 0.025, 1 + 0.025, 0.025)

    bin_mean_precipitation_rate, bin_number_of_samples = bin_by_one_variable(precipitation_rate, csf,
                                                                             lower_BV1_bin_limit_vector,
                                                                             upper_BV1_bin_limit_vector)

    ####  Output Data as NetCDF  ####

    # Name variables #
    bin_number_of_samples.name = 'bin_number_of_samples'
    bin_mean_precipitation_rate.name = 'bin_mean_variable'

    # Add year dimension to all variables #
    bin_number_of_samples = bin_number_of_samples.assign_coords(year=year).expand_dims('year')
    bin_mean_precipitation_rate = bin_mean_precipitation_rate.assign_coords(year=year).expand_dims('year')

    # Merge all neccessary dataarrays to a single dataset #
    output_dataset = xr.merge([bin_number_of_samples, bin_mean_precipitation_rate])

    # Add desired attributes #
    output_dataset.attrs['Comments'] = \
        'Binning variables 1 (BV1) is column saturation fraction [Kg Kg^-1], Bin mean variable is ' \
        'precipitation rate in [mm day^-1]'

    # Output dataset to NetCDF #
    output_dataset.to_netcdf(
        fname_datasets_for_simulation + '_CSF_binned_precipitation_rate_' + current_year_string + '.nc', 'w')

    #########################################
    ####  Bin CSF By Precipitation Rate  ####
    #########################################
    print('Binning and Compositing')

    # Define bins #
    lower_BV1_bin_limit_vector = np.arange(0, 150., 1.)  # BV1 is precipitation rate in this case

    upper_BV1_bin_limit_vector = np.arange(0 + 1., 150 + 1., 1.0)

    bin_mean_csf, bin_number_of_samples = bin_by_one_variable(csf, precipitation_rate, lower_BV1_bin_limit_vector,
                                                              upper_BV1_bin_limit_vector)

    ####  Output Data as NetCDF  ####

    # Name variables #
    bin_number_of_samples.name = 'bin_number_of_samples'
    bin_mean_csf.name = 'bin_mean_variable'

    # Add year dimension to all variables #
    bin_number_of_samples = bin_number_of_samples.assign_coords(year=year).expand_dims('year')
    bin_mean_csf = bin_mean_csf.assign_coords(year=year).expand_dims('year')

    # Merge all neccessary dataarrays to a single dataset #
    output_dataset = xr.merge([bin_number_of_samples, bin_mean_csf])

    # Add desired attributes #
    output_dataset.attrs['Comments'] = \
        'Binning variables 1 (BV1) is precipitation rate in [mm day^-1], Bin mean variable is ' \
        'column saturation fraction [Kg Kg^-1]'

    # Output dataset to NetCDF #
    output_dataset.to_netcdf(
        fname_datasets_for_simulation + '_precipitation_rate_binned_CSF_' + current_year_string + '.nc', 'w')

    #################################################
    ####  Bin By Both Precipitation Rate and CSF ####
    #################################################
    print('Binning and Compositing - 2 variables')

    # Define bins #
    lower_BV1_bin_limit_vector = np.arange(0.0, 0.95 + 0.05, 0.05)  # CSF

    upper_BV1_bin_limit_vector = np.arange(0.05, 1 + 0.05, 0.05)  # CSF

    lower_BV2_bin_limit_vector = np.concatenate(
        [np.arange(0., 5. + 5., 5.), np.arange(10., 90. + 10., 10.)])  # Precipitation rate

    upper_BV2_bin_limit_vector = np.concatenate(
        [np.arange(5., 10. + 5., 5.), np.arange(20., 100. + 10., 10.)])  # Precipitation rate

    bin_mean_precipitation_rate, bin_number_pos_precipitation_rate, bin_number_of_samples_precipitation_rate = \
        bin_by_two_variables(precipitation_rate, csf, precipitation_rate, lower_BV1_bin_limit_vector,
                             upper_BV1_bin_limit_vector, lower_BV2_bin_limit_vector, upper_BV2_bin_limit_vector)

    bin_mean_delta_csf_leading, bin_number_pos_delta_csf_leading, bin_number_of_samples_leading = \
        bin_by_two_variables(delta_csf_leading, csf, precipitation_rate, lower_BV1_bin_limit_vector,
                             upper_BV1_bin_limit_vector, lower_BV2_bin_limit_vector, upper_BV2_bin_limit_vector)
    bin_mean_delta_precipitation_rate_leading, bin_number_pos_delta_precipitation_rate_leading, _ = \
        bin_by_two_variables(delta_precipitation_rate_leading, csf, precipitation_rate, lower_BV1_bin_limit_vector,
                             upper_BV1_bin_limit_vector, lower_BV2_bin_limit_vector, upper_BV2_bin_limit_vector)

    bin_mean_delta_csf_lagging, bin_number_pos_delta_csf_lagging, bin_number_of_samples_lagging = \
        bin_by_two_variables(delta_csf_lagging, csf, precipitation_rate, lower_BV1_bin_limit_vector,
                             upper_BV1_bin_limit_vector, lower_BV2_bin_limit_vector, upper_BV2_bin_limit_vector)
    bin_mean_delta_precipitation_rate_lagging, bin_number_pos_delta_precipitation_rate_lagging, _ =\
        bin_by_two_variables(delta_precipitation_rate_lagging, csf, precipitation_rate, lower_BV1_bin_limit_vector,
                             upper_BV1_bin_limit_vector, lower_BV2_bin_limit_vector, upper_BV2_bin_limit_vector)

    bin_mean_delta_csf_centered, bin_number_pos_delta_csf_centered, bin_number_of_samples_centered = \
        bin_by_two_variables(delta_csf_centered, csf, precipitation_rate, lower_BV1_bin_limit_vector,
                             upper_BV1_bin_limit_vector, lower_BV2_bin_limit_vector, upper_BV2_bin_limit_vector)
    bin_mean_delta_precipitation_rate_centered, bin_number_pos_delta_precipitation_rate_centered, _ = \
        bin_by_two_variables(delta_precipitation_rate_centered, csf, precipitation_rate, lower_BV1_bin_limit_vector,
                             upper_BV1_bin_limit_vector, lower_BV2_bin_limit_vector, upper_BV2_bin_limit_vector)

    ####  Output Data as NetCDF  ####

    # Name variables #
    bin_number_of_samples_precipitation_rate.name = 'bin_number_of_samples_precipitation_rate'
    bin_number_of_samples_leading.name = 'bin_number_of_samples_leading'
    bin_number_of_samples_lagging.name = 'bin_number_of_samples_lagging'
    bin_number_of_samples_centered.name = 'bin_number_of_samples_centered'

    bin_mean_precipitation_rate.name = 'bin_mean_precipitation_rate'

    bin_mean_delta_csf_leading.name = 'bin_mean_delta_csf_leading'
    bin_mean_delta_precipitation_rate_leading.name = 'bin_mean_delta_precipitation_rate_leading'
    bin_number_pos_delta_csf_leading.name = 'bin_number_pos_delta_csf_leading'
    bin_number_pos_delta_precipitation_rate_leading.name = 'bin_number_pos_delta_precipitation_rate_leading'

    bin_mean_delta_csf_lagging.name = 'bin_mean_delta_csf_lagging'
    bin_mean_delta_precipitation_rate_lagging.name = 'bin_mean_delta_precipitation_rate_lagging'
    bin_number_pos_delta_csf_lagging.name = 'bin_number_pos_delta_csf_lagging'
    bin_number_pos_delta_precipitation_rate_lagging.name = 'bin_number_pos_delta_precipitation_rate_lagging'

    bin_mean_delta_csf_centered.name = 'bin_mean_delta_csf_centered'
    bin_mean_delta_precipitation_rate_centered.name = 'bin_mean_delta_precipitation_rate_centered'
    bin_number_pos_delta_csf_centered.name = 'bin_number_pos_delta_csf_centered'
    bin_number_pos_delta_precipitation_rate_centered.name = 'bin_number_pos_delta_precipitation_rate_centered'

    # Add year dimension to all variables #
    bin_number_of_samples_precipitation_rate = bin_number_of_samples_precipitation_rate.assign_coords(
        year=year).expand_dims('year')
    bin_number_of_samples_leading = bin_number_of_samples_leading.assign_coords(year=year).expand_dims('year')
    bin_number_of_samples_lagging = bin_number_of_samples_lagging.assign_coords(year=year).expand_dims('year')
    bin_number_of_samples_centered = bin_number_of_samples_centered.assign_coords(year=year).expand_dims('year')

    bin_mean_precipitation_rate = bin_mean_precipitation_rate.assign_coords(year=year).expand_dims('year')

    bin_mean_delta_csf_leading = bin_mean_delta_csf_leading.assign_coords(year=year).expand_dims('year')
    bin_mean_delta_precipitation_rate_leading = bin_mean_delta_precipitation_rate_leading.assign_coords(
        year=year).expand_dims('year')
    bin_number_pos_delta_csf_leading = bin_number_pos_delta_csf_leading.assign_coords(year=year).expand_dims('year')
    bin_number_pos_delta_precipitation_rate_leading = bin_number_pos_delta_precipitation_rate_leading.assign_coords(
        year=year).expand_dims('year')

    bin_mean_delta_csf_lagging = bin_mean_delta_csf_lagging.assign_coords(year=year).expand_dims('year')
    bin_mean_delta_precipitation_rate_lagging = bin_mean_delta_precipitation_rate_lagging.assign_coords(
        year=year).expand_dims('year')
    bin_number_pos_delta_csf_lagging = bin_number_pos_delta_csf_lagging.assign_coords(year=year).expand_dims('year')
    bin_number_pos_delta_precipitation_rate_lagging = bin_number_pos_delta_precipitation_rate_lagging.assign_coords(
        year=year).expand_dims('year')

    bin_mean_delta_csf_centered = bin_mean_delta_csf_centered.assign_coords(year=year).expand_dims('year')
    bin_mean_delta_precipitation_rate_centered = bin_mean_delta_precipitation_rate_centered.assign_coords(
        year=year).expand_dims('year')
    bin_number_pos_delta_csf_centered = bin_number_pos_delta_csf_centered.assign_coords(year=year).expand_dims('year')
    bin_number_pos_delta_precipitation_rate_centered = bin_number_pos_delta_precipitation_rate_centered.assign_coords(
        year=year).expand_dims('year')

    # Merge all neccessary data arrays to a single dataset #
    output_dataset = xr.merge(
        [bin_number_of_samples_precipitation_rate, bin_number_of_samples_leading, bin_number_of_samples_lagging,
         bin_number_of_samples_centered, bin_mean_precipitation_rate, bin_mean_delta_csf_leading,
         bin_mean_delta_precipitation_rate_leading, bin_number_pos_delta_csf_leading,
         bin_number_pos_delta_precipitation_rate_leading, bin_mean_delta_csf_lagging,
         bin_mean_delta_precipitation_rate_lagging, bin_number_pos_delta_csf_lagging,
         bin_number_pos_delta_precipitation_rate_lagging, bin_mean_delta_csf_centered,
         bin_mean_delta_precipitation_rate_centered, bin_number_pos_delta_csf_centered,
         bin_number_pos_delta_precipitation_rate_centered])

    # Add desired attributes #
    output_dataset.attrs['Comments'] = \
        'Binning variable 1 (BV1) is column saturation fraction [Kg Kg^-1], binning variable 2 (BV2) ' \
        'is precipitation rate [mm day^-1]'

    # Output dataset to NetCDF #
    output_dataset.to_netcdf(
        fname_datasets_for_simulation + '_CSF_precipitation_binned_data' + '_' + current_year_string + '.nc', 'w')


def process_binned_single_variable_dataset(filename):
    """
    Read single variable binned data from file, compute mean over all years in file.
    :param filename: filename for binned dataset
    :return: mean binned data
    """
    binned_dataset = xr.open_dataset(filename)

    # Calculate the bin means over all years #
    more_than_zero_obs_mask = binned_dataset.bin_number_of_samples.sum('year') > 0
    binned_dataset['bin_mean_variable'] = (binned_dataset.bin_mean_variable * binned_dataset.bin_number_of_samples).sum(
        'year').where(more_than_zero_obs_mask, other=np.nan) / binned_dataset.bin_number_of_samples.sum('year').where(
        more_than_zero_obs_mask, other=np.nan)

    # Sum number of observations in each bin over all years #
    binned_dataset['bin_number_of_samples'] = binned_dataset.bin_number_of_samples.sum('year')

    # Remove year dimension
    binned_dataset = binned_dataset.squeeze()

    return binned_dataset


def process_multiyear_binned_single_variable_dataset(list_of_files):
    """
    Read single variable binned data from multiple files and  compute mean over all years and files.
    This is done using xr.open_mfdataset and requires dask.
    :param list_of_files: list of input filenames
    :return: mean binned data
    """
    binned_dataset = xr.open_mfdataset(list_of_files, combine="by_coords")

    # Calculate the bin means over all years #
    more_than_zero_obs_mask = binned_dataset.bin_number_of_samples.sum('year') > 0
    binned_dataset['bin_mean_variable'] = (binned_dataset.bin_mean_variable * binned_dataset.bin_number_of_samples).sum(
        'year').where(more_than_zero_obs_mask, other=np.nan) / binned_dataset.bin_number_of_samples.sum('year').where(
        more_than_zero_obs_mask, other=np.nan)

    # Sum number of observations in each bin over all years #
    binned_dataset['bin_number_of_samples'] = binned_dataset.bin_number_of_samples.sum('year')

    # Remove year dimension
    binned_dataset = binned_dataset.squeeze()

    return binned_dataset


def process_binned_csf_precipitation_rate_dataset(filename, opt):
    """
    Read data binned by two variables (e.g. precipitation and csf) and compute mean across all years.
    :param filename: input filename containing binned data
    :param opt: is the input a filename or dataset
    :return binned_csf_precipitation_rate_dataset: dataset containing mean binned data
    """
    # binned_csf_precipitation_rate_dataset = xr.open_mfdataset(list_of_files, combine="by_coords")
    if opt=='file':
        binned_csf_precipitation_rate_dataset = xr.open_dataset(filename)
    elif opt=='dataset':
        binned_csf_precipitation_rate_dataset = filename

    # Calculate the bin means over all years #
    more_than_zero_obs_mask_precipitation_rate = \
        binned_csf_precipitation_rate_dataset.bin_number_of_samples_precipitation_rate.sum('year') > 0

    more_than_zero_obs_mask_leading = \
        binned_csf_precipitation_rate_dataset.bin_number_of_samples_leading.sum('year') > 0

    more_than_zero_obs_mask_lagging = \
        binned_csf_precipitation_rate_dataset.bin_number_of_samples_lagging.sum('year') > 0

    more_than_zero_obs_mask_centered = \
        binned_csf_precipitation_rate_dataset.bin_number_of_samples_centered.sum('year') > 0

    binned_csf_precipitation_rate_dataset['bin_mean_precipitation_rate'] = \
        (binned_csf_precipitation_rate_dataset.bin_mean_precipitation_rate *
         binned_csf_precipitation_rate_dataset.bin_number_of_samples_precipitation_rate
         ).sum('year').where(more_than_zero_obs_mask_precipitation_rate, other=np.nan) / \
        binned_csf_precipitation_rate_dataset.bin_number_of_samples_precipitation_rate.sum(
            'year').where(more_than_zero_obs_mask_precipitation_rate, other=np.nan)

    binned_csf_precipitation_rate_dataset['bin_mean_delta_csf_leading'] = \
        (binned_csf_precipitation_rate_dataset.bin_mean_delta_csf_leading *
         binned_csf_precipitation_rate_dataset.bin_number_of_samples_leading
         ).sum('year').where(more_than_zero_obs_mask_leading, other=np.nan) / \
        binned_csf_precipitation_rate_dataset.bin_number_of_samples_leading.sum(
        'year').where(more_than_zero_obs_mask_leading, other=np.nan)

    binned_csf_precipitation_rate_dataset['bin_mean_delta_precipitation_rate_leading'] = \
        (binned_csf_precipitation_rate_dataset.bin_mean_delta_precipitation_rate_leading *
         binned_csf_precipitation_rate_dataset.bin_number_of_samples_leading
         ).sum('year').where(more_than_zero_obs_mask_leading, other=np.nan) / \
        binned_csf_precipitation_rate_dataset.bin_number_of_samples_leading.sum(
        'year').where(more_than_zero_obs_mask_leading, other=np.nan)

    binned_csf_precipitation_rate_dataset['bin_mean_delta_csf_lagging'] = \
        (binned_csf_precipitation_rate_dataset.bin_mean_delta_csf_lagging *
         binned_csf_precipitation_rate_dataset.bin_number_of_samples_lagging
         ).sum('year').where(more_than_zero_obs_mask_lagging, other=np.nan) / \
        binned_csf_precipitation_rate_dataset.bin_number_of_samples_lagging.sum(
        'year').where(more_than_zero_obs_mask_lagging, other=np.nan)

    binned_csf_precipitation_rate_dataset['bin_mean_delta_precipitation_rate_lagging'] = \
        (binned_csf_precipitation_rate_dataset.bin_mean_delta_precipitation_rate_lagging *
         binned_csf_precipitation_rate_dataset.bin_number_of_samples_lagging).sum(
        'year').where(more_than_zero_obs_mask_lagging, other=np.nan) / \
        binned_csf_precipitation_rate_dataset.bin_number_of_samples_lagging.sum(
        'year').where(more_than_zero_obs_mask_lagging, other=np.nan)

    binned_csf_precipitation_rate_dataset['bin_mean_delta_csf_centered'] = \
        (binned_csf_precipitation_rate_dataset.bin_mean_delta_csf_centered *
         binned_csf_precipitation_rate_dataset.bin_number_of_samples_centered).sum(
        'year').where(more_than_zero_obs_mask_centered, other=np.nan) / \
        binned_csf_precipitation_rate_dataset.bin_number_of_samples_centered.sum(
        'year').where(more_than_zero_obs_mask_centered, other=np.nan)

    binned_csf_precipitation_rate_dataset['bin_mean_delta_precipitation_rate_centered'] = \
        (binned_csf_precipitation_rate_dataset.bin_mean_delta_precipitation_rate_centered *
         binned_csf_precipitation_rate_dataset.bin_number_of_samples_centered).sum(
        'year').where(more_than_zero_obs_mask_centered, other=np.nan) / \
        binned_csf_precipitation_rate_dataset.bin_number_of_samples_centered.sum(
        'year').where(more_than_zero_obs_mask_centered, other=np.nan)

    # Sum number of observations in each bin over all years #
    binned_csf_precipitation_rate_dataset['bin_number_of_samples_precipitation_rate'] = \
        binned_csf_precipitation_rate_dataset.bin_number_of_samples_precipitation_rate.sum('year')

    binned_csf_precipitation_rate_dataset['bin_number_of_samples_leading'] = \
        binned_csf_precipitation_rate_dataset.bin_number_of_samples_leading.sum('year')

    binned_csf_precipitation_rate_dataset['bin_number_of_samples_lagging'] = \
        binned_csf_precipitation_rate_dataset.bin_number_of_samples_lagging.sum('year')

    binned_csf_precipitation_rate_dataset['bin_number_of_samples_centered'] = \
        binned_csf_precipitation_rate_dataset.bin_number_of_samples_centered.sum('year')

    binned_csf_precipitation_rate_dataset['bin_number_pos_delta_csf_leading'] = \
        binned_csf_precipitation_rate_dataset.bin_number_pos_delta_csf_leading.sum('year')

    binned_csf_precipitation_rate_dataset['bin_number_pos_delta_precipitation_rate_leading'] = \
        binned_csf_precipitation_rate_dataset.bin_number_pos_delta_precipitation_rate_leading.sum('year')

    binned_csf_precipitation_rate_dataset['bin_number_pos_delta_csf_lagging'] = \
        binned_csf_precipitation_rate_dataset.bin_number_pos_delta_csf_lagging.sum('year')

    binned_csf_precipitation_rate_dataset['bin_number_pos_delta_precipitation_rate_lagging'] = \
        binned_csf_precipitation_rate_dataset.bin_number_pos_delta_precipitation_rate_lagging.sum('year')

    binned_csf_precipitation_rate_dataset['bin_number_pos_delta_csf_centered'] = \
        binned_csf_precipitation_rate_dataset.bin_number_pos_delta_csf_centered.sum('year')

    binned_csf_precipitation_rate_dataset['bin_number_pos_delta_precipitation_rate_centered'] = \
        binned_csf_precipitation_rate_dataset.bin_number_pos_delta_precipitation_rate_centered.sum('year')

    # Remove year dimension
    binned_csf_precipitation_rate_dataset = binned_csf_precipitation_rate_dataset.squeeze()

    return binned_csf_precipitation_rate_dataset


def process_multiyear_binned_csf_precipitation_rate_dataset(list_of_files):
    """
    Read multiple files with data binned by two variables (e.g. precipitation and csf) and
    compute mean across all years. This uses xr.open_mfdataset and requires dask.
    :param list_of_files: list of input filenames containing binned data
    :return binned_csf_precipitation_rate_dataset: dataset containing mean binned data
    """
    binned_csf_precipitation_rate_dataset = xr.open_mfdataset(list_of_files, combine="by_coords")

    # Calculate the bin means over all years #
    more_than_zero_obs_mask_precipitation_rate = \
        binned_csf_precipitation_rate_dataset.bin_number_of_samples_precipitation_rate.sum('year') > 0

    more_than_zero_obs_mask_leading = \
        binned_csf_precipitation_rate_dataset.bin_number_of_samples_leading.sum('year') > 0

    more_than_zero_obs_mask_lagging = \
        binned_csf_precipitation_rate_dataset.bin_number_of_samples_lagging.sum('year') > 0

    more_than_zero_obs_mask_centered = \
        binned_csf_precipitation_rate_dataset.bin_number_of_samples_centered.sum('year') > 0

    binned_csf_precipitation_rate_dataset['bin_mean_precipitation_rate'] = \
        (binned_csf_precipitation_rate_dataset.bin_mean_precipitation_rate *
         binned_csf_precipitation_rate_dataset.bin_number_of_samples_precipitation_rate
         ).sum('year').where(more_than_zero_obs_mask_precipitation_rate, other=np.nan) / \
        binned_csf_precipitation_rate_dataset.bin_number_of_samples_precipitation_rate.sum(
            'year').where(more_than_zero_obs_mask_precipitation_rate, other=np.nan)

    binned_csf_precipitation_rate_dataset['bin_mean_delta_csf_leading'] = \
        (binned_csf_precipitation_rate_dataset.bin_mean_delta_csf_leading *
         binned_csf_precipitation_rate_dataset.bin_number_of_samples_leading
         ).sum('year').where(more_than_zero_obs_mask_leading, other=np.nan) / \
        binned_csf_precipitation_rate_dataset.bin_number_of_samples_leading.sum(
            'year').where(more_than_zero_obs_mask_leading, other=np.nan)

    binned_csf_precipitation_rate_dataset['bin_mean_delta_precipitation_rate_leading'] = \
        (binned_csf_precipitation_rate_dataset.bin_mean_delta_precipitation_rate_leading *
         binned_csf_precipitation_rate_dataset.bin_number_of_samples_leading
         ).sum('year').where(more_than_zero_obs_mask_leading, other=np.nan) / \
        binned_csf_precipitation_rate_dataset.bin_number_of_samples_leading.sum(
            'year').where(more_than_zero_obs_mask_leading, other=np.nan)

    binned_csf_precipitation_rate_dataset['bin_mean_delta_csf_lagging'] = \
        (binned_csf_precipitation_rate_dataset.bin_mean_delta_csf_lagging *
         binned_csf_precipitation_rate_dataset.bin_number_of_samples_lagging
         ).sum('year').where(more_than_zero_obs_mask_lagging, other=np.nan) / \
        binned_csf_precipitation_rate_dataset.bin_number_of_samples_lagging.sum(
            'year').where(more_than_zero_obs_mask_lagging, other=np.nan)

    binned_csf_precipitation_rate_dataset['bin_mean_delta_precipitation_rate_lagging'] = \
        (binned_csf_precipitation_rate_dataset.bin_mean_delta_precipitation_rate_lagging *
         binned_csf_precipitation_rate_dataset.bin_number_of_samples_lagging).sum(
            'year').where(more_than_zero_obs_mask_lagging, other=np.nan) / \
        binned_csf_precipitation_rate_dataset.bin_number_of_samples_lagging.sum(
            'year').where(more_than_zero_obs_mask_lagging, other=np.nan)

    binned_csf_precipitation_rate_dataset['bin_mean_delta_csf_centered'] = \
        (binned_csf_precipitation_rate_dataset.bin_mean_delta_csf_centered *
         binned_csf_precipitation_rate_dataset.bin_number_of_samples_centered).sum(
            'year').where(more_than_zero_obs_mask_centered, other=np.nan) / \
        binned_csf_precipitation_rate_dataset.bin_number_of_samples_centered.sum(
            'year').where(more_than_zero_obs_mask_centered, other=np.nan)

    binned_csf_precipitation_rate_dataset['bin_mean_delta_precipitation_rate_centered'] = \
        (binned_csf_precipitation_rate_dataset.bin_mean_delta_precipitation_rate_centered *
         binned_csf_precipitation_rate_dataset.bin_number_of_samples_centered).sum(
            'year').where(more_than_zero_obs_mask_centered, other=np.nan) / \
        binned_csf_precipitation_rate_dataset.bin_number_of_samples_centered.sum(
            'year').where(more_than_zero_obs_mask_centered, other=np.nan)

    # Sum number of observations in each bin over all years #
    binned_csf_precipitation_rate_dataset['bin_number_of_samples_precipitation_rate'] = \
        binned_csf_precipitation_rate_dataset.bin_number_of_samples_precipitation_rate.sum('year')

    binned_csf_precipitation_rate_dataset['bin_number_of_samples_leading'] = \
        binned_csf_precipitation_rate_dataset.bin_number_of_samples_leading.sum('year')

    binned_csf_precipitation_rate_dataset['bin_number_of_samples_lagging'] = \
        binned_csf_precipitation_rate_dataset.bin_number_of_samples_lagging.sum('year')

    binned_csf_precipitation_rate_dataset['bin_number_of_samples_centered'] = \
        binned_csf_precipitation_rate_dataset.bin_number_of_samples_centered.sum('year')

    binned_csf_precipitation_rate_dataset['bin_number_pos_delta_csf_leading'] = \
        binned_csf_precipitation_rate_dataset.bin_number_pos_delta_csf_leading.sum('year')

    binned_csf_precipitation_rate_dataset['bin_number_pos_delta_precipitation_rate_leading'] = \
        binned_csf_precipitation_rate_dataset.bin_number_pos_delta_precipitation_rate_leading.sum('year')

    binned_csf_precipitation_rate_dataset['bin_number_pos_delta_csf_lagging'] = \
        binned_csf_precipitation_rate_dataset.bin_number_pos_delta_csf_lagging.sum('year')

    binned_csf_precipitation_rate_dataset['bin_number_pos_delta_precipitation_rate_lagging'] = \
        binned_csf_precipitation_rate_dataset.bin_number_pos_delta_precipitation_rate_lagging.sum('year')

    binned_csf_precipitation_rate_dataset['bin_number_pos_delta_csf_centered'] = \
        binned_csf_precipitation_rate_dataset.bin_number_pos_delta_csf_centered.sum('year')

    binned_csf_precipitation_rate_dataset['bin_number_pos_delta_precipitation_rate_centered'] = \
        binned_csf_precipitation_rate_dataset.bin_number_pos_delta_precipitation_rate_centered.sum('year')

    # Remove year dimension
    binned_csf_precipitation_rate_dataset = binned_csf_precipitation_rate_dataset.squeeze()

    return binned_csf_precipitation_rate_dataset


def process_binned_B_L_dataset(filename):
    binned_B_L_dataset = xr.open_dataset(filename)

    # Calculate the bin means over all years #
    more_than_zero_obs_mask = binned_B_L_dataset.bin_number_of_samples.sum('year') > 0

    binned_B_L_dataset['bin_mean_precipitation_rate'] = \
        (binned_B_L_dataset.bin_mean_precipitation_rate * binned_B_L_dataset.bin_number_of_samples).sum(
        'year').where(more_than_zero_obs_mask, other=np.nan) / \
        binned_B_L_dataset.bin_number_of_samples.sum('year').where(more_than_zero_obs_mask, other=np.nan)

    # Sum number of observations in each bin over all years #
    binned_B_L_dataset['bin_number_of_samples'] = binned_B_L_dataset.bin_number_of_samples.sum('year')

    # Remove year dimension
    return binned_B_L_dataset


def process_binned_undilute_B_L_dilution_dataset(filename):
    """
    Read binned undilute dataset from file.
    :param filename: input filename
    :return: data set
    """
    binned_undilute_B_L_dilution_dataset = xr.open_dataset(filename)

    # Calculate the bin means over all years #
    more_than_zero_obs_mask = binned_undilute_B_L_dilution_dataset.bin_number_of_samples.sum('year') > 0

    binned_undilute_B_L_dilution_dataset['bin_mean_precipitation_rate'] = \
        (binned_undilute_B_L_dilution_dataset.bin_mean_precipitation_rate *
         binned_undilute_B_L_dilution_dataset.bin_number_of_samples).sum('year').where(
            more_than_zero_obs_mask, other=np.nan) / \
        binned_undilute_B_L_dilution_dataset.bin_number_of_samples.sum('year').where(
            more_than_zero_obs_mask, other=np.nan)

    binned_undilute_B_L_dilution_dataset['bin_mean_delta_dilution_leading'] = \
        (binned_undilute_B_L_dilution_dataset.bin_mean_delta_dilution_leading *
         binned_undilute_B_L_dilution_dataset.bin_number_of_samples).sum('year').where(
            more_than_zero_obs_mask, other=np.nan) / \
        binned_undilute_B_L_dilution_dataset.bin_number_of_samples.sum('year').where(
            more_than_zero_obs_mask, other=np.nan)

    binned_undilute_B_L_dilution_dataset['bin_mean_delta_undilute_B_L_leading'] = \
        (binned_undilute_B_L_dilution_dataset.bin_mean_delta_undilute_B_L_leading *
         binned_undilute_B_L_dilution_dataset.bin_number_of_samples).sum('year').where(
            more_than_zero_obs_mask, other=np.nan) / \
        binned_undilute_B_L_dilution_dataset.bin_number_of_samples.sum('year').where(
            more_than_zero_obs_mask, other=np.nan)

    binned_undilute_B_L_dilution_dataset['bin_mean_delta_dilution_lagging'] = \
        (binned_undilute_B_L_dilution_dataset.bin_mean_delta_dilution_lagging *
         binned_undilute_B_L_dilution_dataset.bin_number_of_samples).sum('year').where(
            more_than_zero_obs_mask, other=np.nan) / \
        binned_undilute_B_L_dilution_dataset.bin_number_of_samples.sum('year').where(
            more_than_zero_obs_mask, other=np.nan)

    binned_undilute_B_L_dilution_dataset['bin_mean_delta_undilute_B_L_lagging'] = \
        (binned_undilute_B_L_dilution_dataset.bin_mean_delta_undilute_B_L_lagging *
         binned_undilute_B_L_dilution_dataset.bin_number_of_samples).sum('year').where(
            more_than_zero_obs_mask, other=np.nan) / \
        binned_undilute_B_L_dilution_dataset.bin_number_of_samples.sum('year').where(
            more_than_zero_obs_mask, other=np.nan)

    binned_undilute_B_L_dilution_dataset['bin_mean_delta_dilution_centered'] = \
        (binned_undilute_B_L_dilution_dataset.bin_mean_delta_dilution_centered *
         binned_undilute_B_L_dilution_dataset.bin_number_of_samples).sum('year').where(
            more_than_zero_obs_mask, other=np.nan) / \
        binned_undilute_B_L_dilution_dataset.bin_number_of_samples.sum('year').where(
            more_than_zero_obs_mask, other=np.nan)

    binned_undilute_B_L_dilution_dataset['bin_mean_delta_undilute_B_L_centered'] = \
        (binned_undilute_B_L_dilution_dataset.bin_mean_delta_undilute_B_L_centered *
         binned_undilute_B_L_dilution_dataset.bin_number_of_samples).sum('year').where(
            more_than_zero_obs_mask, other=np.nan) / \
        binned_undilute_B_L_dilution_dataset.bin_number_of_samples.sum('year').where(
            more_than_zero_obs_mask, other=np.nan)

    # Sum number of observations in each bin over all years #
    binned_undilute_B_L_dilution_dataset[
        'bin_number_of_samples'] = binned_undilute_B_L_dilution_dataset.bin_number_of_samples.sum('year')

    binned_undilute_B_L_dilution_dataset[
        'bin_number_pos_delta_dilution_leading'] = binned_undilute_B_L_dilution_dataset.bin_number_pos_delta_dilution_leading.sum(
        'year')
    binned_undilute_B_L_dilution_dataset[
        'bin_number_pos_delta_undilute_B_L_leading'] = binned_undilute_B_L_dilution_dataset.bin_number_pos_delta_undilute_B_L_leading.sum(
        'year')

    binned_undilute_B_L_dilution_dataset[
        'bin_number_pos_delta_dilution_lagging'] = binned_undilute_B_L_dilution_dataset.bin_number_pos_delta_dilution_lagging.sum(
        'year')
    binned_undilute_B_L_dilution_dataset[
        'bin_number_pos_delta_undilute_B_L_lagging'] = binned_undilute_B_L_dilution_dataset.bin_number_pos_delta_undilute_B_L_lagging.sum(
        'year')

    binned_undilute_B_L_dilution_dataset[
        'bin_number_pos_delta_dilution_centered'] = binned_undilute_B_L_dilution_dataset.bin_number_pos_delta_dilution_centered.sum(
        'year')
    binned_undilute_B_L_dilution_dataset[
        'bin_number_pos_delta_undilute_B_L_centered'] = binned_undilute_B_L_dilution_dataset.bin_number_pos_delta_undilute_B_L_centered.sum(
        'year')

    # Remove year dimension
    binned_undilute_B_L_dilution_dataset = binned_undilute_B_L_dilution_dataset.squeeze()

    return binned_undilute_B_L_dilution_dataset


def output_mwa(filename, landfrac, mwa_ME_surface_to_850, mwa_ME_saturation_850_to_500,
               mwa_saturation_deficit_850_to_500):
    """
    Write B_L variables to file.
    :param filename: filename to write to.
    :param landfrac: landfraction array
    :param mwa_ME_surface_to_850: mass weighted average of moist enthalpy from the surface to 850hPa
    :param mwa_ME_saturation_850_to_500: mass weighted average of saturation moist enthalpy from 850hPa to 500hPa
    :param mwa_saturation_deficit_850_to_500: mass weighted average of saturation deficit from 850hPa to 500hPa
    :return:
    """
    # Name variables #
    landfrac.name = 'landfrac'
    mwa_ME_surface_to_850.name = 'mwa_ME_surface_to_850'
    mwa_ME_saturation_850_to_500.name = 'mwa_ME_saturation_850_to_500'
    mwa_saturation_deficit_850_to_500.name = 'mwa_saturation_deficit_850_to_500'

    # Add desired attributes #
    landfrac.attrs['Units'] = 'Fraction of land, 0 = all water, 1 = all land'
    mwa_ME_surface_to_850.attrs['Units'] = '[J Kg^-1]'
    mwa_ME_saturation_850_to_500.attrs['Units'] = '[J Kg^-1]'
    mwa_saturation_deficit_850_to_500.attrs['Units'] = '[Kg Kg^-1]'

    # Merge all neccessary dataarrays to a single dataset #
    output_dataset = xr.merge(
        [landfrac, mwa_ME_surface_to_850, mwa_ME_saturation_850_to_500, mwa_saturation_deficit_850_to_500])

    # Output dataset to NetCDF #
    output_dataset.to_netcdf(filename)


def compute_mwa_ME_components(Q, T, PS):
    """
    Compute mass weighted vertically averaged moist enthalpy components for B_L calculation.
    :param Q: specific humidity array
    :param T: temperature array
    :param PS: actual surface pressure
    :return: mass weighted vertical averages
    """

    print("Calculating true model pressure")
    true_pressure_midpoint, true_pressure_interface = calculate_true_pressure_model_pressure_midpoints_interfaces_pl(
        Q['level'] * 100., Q['time'], Q['level'], Q['lat'], Q['lon'], PS)

    print("Calculating saturation specific humidity")
    saturation_specific_humidity = xr.apply_ufunc(calculate_saturation_specific_humidity, true_pressure_midpoint, T,
                                                  output_dtypes=[Q.dtype])

    saturation_deficit = saturation_specific_humidity - Q

    ME = xr.apply_ufunc(calculate_moist_enthalpy, T, Q, output_dtypes=[T.dtype])
    ME_saturation = xr.apply_ufunc(calculate_saturation_moist_enthalpy, T, saturation_specific_humidity,
                                   output_dtypes=[T.dtype])

    print('Mass Weighted Averaging')
    _, _, mwa_ME_surface_to_850 = mass_weighted_vertical_integral_w_nan(ME, true_pressure_midpoint,
                                                                            true_pressure_interface, PS, 85000)

    _, _, mwa_ME_saturation_850_to_500 = mass_weighted_vertical_integral_w_nan(ME_saturation,
                                                                                   true_pressure_midpoint,
                                                                                   true_pressure_interface, 85000,
                                                                                   50000)

    _, _, mwa_saturation_deficit_850_to_500 = mass_weighted_vertical_integral_w_nan(saturation_deficit,
                                                                                        true_pressure_midpoint,
                                                                                        true_pressure_interface, 85000,
                                                                                        50000)

    return mwa_ME_surface_to_850, mwa_ME_saturation_850_to_500, mwa_saturation_deficit_850_to_500


def compute_B_L(mwa_ME_surface_to_850, mwa_ME_saturation_850_to_500, mwa_saturation_deficit_850_to_500):
    """
    Calculate B_L and its components.
    :param mwa_ME_surface_to_850:
    :param mwa_ME_saturation_850_to_500:
    :param mwa_saturation_deficit_850_to_500:
    :return:
    """
    # Define constants
    g = 9.8  # [m s^-2]
    Lv = 2.5 * 10. ** 6.  # [J kg^-1]
    R_d = 287.  # [J Kg^-1 K^-1] Gas constant dry air
    C_p = 1004.  # [J Kg^-1 K^-1] Specific heat capacity of dry air

    # Calculate W_B and W_L
    # a = 1 # determined by mass inflow profile
    # b = 1 # determined by mass inflow profile

    # delta_P_B = 150 # delta pressure of lower level
    # delta_P_L = 350 # delta pressure of upper level

    # W_B = ((a * delta_P_B) /  (b * delta_P_L)) * np.log((a * delta_P_B + b * delta_P_L) / (a * delta_P_B))
    # W_L = 1 - W_B

    W_B = 0.5  # Set to 0.5 as simplifying assumption
    W_L = 0.5  # Set to 0.5 as simplifying assumption

    # Calculate Exner Function
    p_B = 925  # [hPa], mean BL pressure
    p_L = 675  # [hPa], mean LFT pressure

    exner = (p_L / p_B) ** (R_d / C_p)

    # Calculate undilute_B_L, dilution_of_B_L, and B_L using fixed 850 method
    undilute_B_L = \
        g * W_B * (exner * mwa_ME_surface_to_850 - mwa_ME_saturation_850_to_500) / mwa_ME_saturation_850_to_500

    dilution_of_B_L = -(g * W_L * mwa_saturation_deficit_850_to_500 * Lv / mwa_ME_saturation_850_to_500)

    B_L = undilute_B_L + dilution_of_B_L

    return B_L, undilute_B_L, dilution_of_B_L


def calculate_undilute_B_L_dilution_binned_composites(precipitation_rate, B_L, undilute_B_L, dilution_of_B_L, year,
                                                      fname_datasets_for_simulation, diffdim):
    """

    :param precipitation_rate:
    :param B_L:
    :param undilute_B_L:
    :param dilution_of_B_L:
    :param year:
    :param fname_datasets_for_simulation:
    :param diffdim:
    :return:
    """
    current_year_string = str(year)

    while len(current_year_string) < 4:
        current_year_string = '0' + current_year_string

    ##############################################################################################
    ####  Calculate Backwards, Forwards and Center Differences of CSF and Precipitation Rate  ####
    ##############################################################################################

    print('Calculating Differences')
    if diffdim == 'time':
        delta_precipitation_rate_leading, delta_precipitation_rate_lagging, delta_precipitation_rate_centered = \
            calculate_backward_forward_center_difference(precipitation_rate)
        delta_B_L_leading, delta_B_L_lagging, delta_B_L_centered = \
            calculate_backward_forward_center_difference(B_L)
        delta_undilute_B_L_leading, delta_undilute_B_L_lagging, delta_undilute_B_L_centered = \
            calculate_backward_forward_center_difference(undilute_B_L)
        delta_dilution_leading, delta_dilution_lagging, delta_dilution_centered = \
            calculate_backward_forward_center_difference(dilution_of_B_L)
    elif diffdim == 'leadtime':
        delta_B_L_leading, delta_B_L_lagging, delta_B_L_centered = \
            calculate_backward_forward_center_difference_byFH(B_L)
        delta_undilute_B_L_leading, delta_undilute_B_L_lagging, delta_undilute_B_L_centered = \
            calculate_backward_forward_center_difference_byFH(undilute_B_L)
        delta_dilution_leading, delta_dilution_lagging, delta_dilution_centered = \
            calculate_backward_forward_center_difference_byFH(dilution_of_B_L)
        delta_precipitation_rate_leading, delta_precipitation_rate_lagging, delta_precipitation_rate_centered = \
            calculate_backward_forward_center_difference_byFH(precipitation_rate)


    #########################################
    ####  Bin Precipitation Rate By B_L  ####
    #########################################
    print('Binning and Compositing')
    # Define bins #
    lower_BV1_bin_limit_vector = np.arange(-1.5, 0.5, 0.025)
    upper_BV1_bin_limit_vector = np.arange(-1.5 + 0.025, 0.5 + 0.025, 0.025)
    bin_mean_precipitation_rate, bin_number_of_samples = bin_by_one_variable(precipitation_rate, B_L,
                                                                             lower_BV1_bin_limit_vector,
                                                                             upper_BV1_bin_limit_vector)
    ####  Output Data as NetCDF  ####
    # Name variables #
    bin_number_of_samples.name = 'bin_number_of_samples'
    bin_mean_precipitation_rate.name = 'bin_mean_precipitation_rate'
    # Add year dimension to all variables #
    bin_number_of_samples = bin_number_of_samples.assign_coords(year=year).expand_dims('year')
    bin_mean_precipitation_rate = bin_mean_precipitation_rate.assign_coords(year=year).expand_dims('year')
    # Merge all neccessary dataarrays to a single dataset #
    output_dataset = xr.merge([bin_number_of_samples, bin_mean_precipitation_rate])
    # Add desired attributes #
    output_dataset.attrs['Comments'] = 'Binning variables 1 (BV1) is "B_L" [m s^-2], Precipitation rate in [mm day^-1]'
    # Output dataset to NetCDF #
    output_dataset.to_netcdf(
        fname_datasets_for_simulation + '_B_L_binned_precipitation_rate_' + current_year_string + '.nc', 'w')

    ##################################################
    ####  Bin Precipitation Rate By Undilute B_L  ####
    ##################################################

    print('Binning and Compositing')
    # Define bins #
    lower_BV1_bin_limit_vector = np.arange(-1.5, 0.5, 0.025)
    upper_BV1_bin_limit_vector = np.arange(-1.5 + 0.025, 0.5 + 0.025, 0.025)
    bin_mean_precipitation_rate, bin_number_of_samples = bin_by_one_variable(precipitation_rate, undilute_B_L,
                                                                             lower_BV1_bin_limit_vector,
                                                                             upper_BV1_bin_limit_vector)
    ####  Output Data as NetCDF  ####
    # Name variables #
    bin_number_of_samples.name = 'bin_number_of_samples'
    bin_mean_precipitation_rate.name = 'bin_mean_precipitation_rate'
    # Add year dimension to all variables #
    bin_number_of_samples = bin_number_of_samples.assign_coords(year=year).expand_dims('year')
    bin_mean_precipitation_rate = bin_mean_precipitation_rate.assign_coords(year=year).expand_dims('year')
    # Merge all neccessary dataarrays to a single dataset #
    output_dataset = xr.merge([bin_number_of_samples, bin_mean_precipitation_rate])
    # Add desired attributes #
    output_dataset.attrs[
        'Comments'] = 'Binning variables 1 (BV1) is "Undilte B_L" [m s^-2], Precipitation rate in [mm day^-1]'
    # Output dataset to NetCDF #
    output_dataset.to_netcdf(
        fname_datasets_for_simulation + '_undilute_B_L_binned_precipitation_rate_' + current_year_string + '.nc', 'w')

    #####################################################
    ####  Bin Precipitation Rate By Dilution of B_L  ####
    #####################################################
    print('Binning and Compositing')
    # Define bins #
    lower_BV1_bin_limit_vector = np.arange(-1.5, 0.5, 0.025)
    upper_BV1_bin_limit_vector = np.arange(-1.5 + 0.025, 0.5 + 0.025, 0.025)
    bin_mean_precipitation_rate, bin_number_of_samples = bin_by_one_variable(precipitation_rate, dilution_of_B_L,
                                                                             lower_BV1_bin_limit_vector,
                                                                             upper_BV1_bin_limit_vector)
    ####  Output Data as NetCDF  ####
    # Name variables #
    bin_number_of_samples.name = 'bin_number_of_samples'
    bin_mean_precipitation_rate.name = 'bin_mean_precipitation_rate'
    # Add year dimension to all variables #
    bin_number_of_samples = bin_number_of_samples.assign_coords(year=year).expand_dims('year')
    bin_mean_precipitation_rate = bin_mean_precipitation_rate.assign_coords(year=year).expand_dims('year')
    # Merge all neccessary dataarrays to a single dataset #
    output_dataset = xr.merge([bin_number_of_samples, bin_mean_precipitation_rate])
    # Add desired attributes #
    output_dataset.attrs[
        'Comments'] = 'Binning variables 1 (BV1) is "Dilution of B_L" [m s^-2], Precipitation rate in [mm day^-1]'
    # Output dataset to NetCDF #
    output_dataset.to_netcdf(fname_datasets_for_simulation + '_dilution_of_B_L_binned_precipitation_rate_' +
                             current_year_string + '.nc', 'w')

    ########################################################
    ####  Bin By Both Undilute B_L and Dilution of B_L  ####
    ########################################################
    print('Binning and Compositing')
    # Define bins #
    lower_BV1_bin_limit_vector = np.arange(-0.4, 0.0, 0.01)  # Dilution
    upper_BV1_bin_limit_vector = np.arange(-0.4 + 0.01, 0.0 + 0.01, 0.01)  # Dilution
    lower_BV2_bin_limit_vector = np.arange(-0.25, 0.25, 0.01)  # Undilute
    upper_BV2_bin_limit_vector = np.arange(-0.25 + 0.01, 0.25 + 0.01, 0.01)  # Undilute

    bin_mean_precipitation_rate, bin_number_pos_precipitation_rate, bin_number_of_samples = bin_by_two_variables(
        precipitation_rate, dilution_of_B_L, undilute_B_L, lower_BV1_bin_limit_vector, upper_BV1_bin_limit_vector,
        lower_BV2_bin_limit_vector, upper_BV2_bin_limit_vector)

    bin_mean_delta_dilution_leading, bin_number_pos_delta_dilution_leading, _ = bin_by_two_variables(
        delta_dilution_leading, dilution_of_B_L, undilute_B_L, lower_BV1_bin_limit_vector, upper_BV1_bin_limit_vector,
        lower_BV2_bin_limit_vector, upper_BV2_bin_limit_vector)
    bin_mean_delta_undilute_B_L_leading, bin_number_pos_delta_undilute_B_L_leading, _ = bin_by_two_variables(
        delta_undilute_B_L_leading, dilution_of_B_L, undilute_B_L, lower_BV1_bin_limit_vector,
        upper_BV1_bin_limit_vector, lower_BV2_bin_limit_vector, upper_BV2_bin_limit_vector)

    bin_mean_delta_dilution_lagging, bin_number_pos_delta_dilution_lagging, _ = bin_by_two_variables(
        delta_dilution_lagging, dilution_of_B_L, undilute_B_L, lower_BV1_bin_limit_vector, upper_BV1_bin_limit_vector,
        lower_BV2_bin_limit_vector, upper_BV2_bin_limit_vector)
    bin_mean_delta_undilute_B_L_lagging, bin_number_pos_delta_undilute_B_L_lagging, _ = bin_by_two_variables(
        delta_undilute_B_L_lagging, dilution_of_B_L, undilute_B_L, lower_BV1_bin_limit_vector,
        upper_BV1_bin_limit_vector, lower_BV2_bin_limit_vector, upper_BV2_bin_limit_vector)

    bin_mean_delta_dilution_centered, bin_number_pos_delta_dilution_centered, _ = bin_by_two_variables(
        delta_dilution_centered, dilution_of_B_L, undilute_B_L, lower_BV1_bin_limit_vector, upper_BV1_bin_limit_vector,
        lower_BV2_bin_limit_vector, upper_BV2_bin_limit_vector)
    bin_mean_delta_undilute_B_L_centered, bin_number_pos_delta_undilute_B_L_centered, _ = bin_by_two_variables(
        delta_undilute_B_L_centered, dilution_of_B_L, undilute_B_L, lower_BV1_bin_limit_vector,
        upper_BV1_bin_limit_vector, lower_BV2_bin_limit_vector, upper_BV2_bin_limit_vector)

    ####  Output Data as NetCDF  ####
    # Name variables #
    bin_number_of_samples.name = 'bin_number_of_samples'

    bin_mean_precipitation_rate.name = 'bin_mean_precipitation_rate'

    bin_mean_delta_dilution_leading.name = 'bin_mean_delta_dilution_leading'
    bin_mean_delta_undilute_B_L_leading.name = 'bin_mean_delta_undilute_B_L_leading'
    bin_number_pos_delta_dilution_leading.name = 'bin_number_pos_delta_dilution_leading'
    bin_number_pos_delta_undilute_B_L_leading.name = 'bin_number_pos_delta_undilute_B_L_leading'

    bin_mean_delta_dilution_lagging.name = 'bin_mean_delta_dilution_lagging'
    bin_mean_delta_undilute_B_L_lagging.name = 'bin_mean_delta_undilute_B_L_lagging'
    bin_number_pos_delta_dilution_lagging.name = 'bin_number_pos_delta_dilution_lagging'
    bin_number_pos_delta_undilute_B_L_lagging.name = 'bin_number_pos_delta_undilute_B_L_lagging'

    bin_mean_delta_dilution_centered.name = 'bin_mean_delta_dilution_centered'
    bin_mean_delta_undilute_B_L_centered.name = 'bin_mean_delta_undilute_B_L_centered'
    bin_number_pos_delta_dilution_centered.name = 'bin_number_pos_delta_dilution_centered'
    bin_number_pos_delta_undilute_B_L_centered.name = 'bin_number_pos_delta_undilute_B_L_centered'

    # Add year dimension to all variables #
    bin_number_of_samples = bin_number_of_samples.assign_coords(year=year).expand_dims('year')

    bin_mean_precipitation_rate = bin_mean_precipitation_rate.assign_coords(year=year).expand_dims('year')

    bin_mean_delta_dilution_leading = bin_mean_delta_dilution_leading.assign_coords(year=year).expand_dims('year')
    bin_mean_delta_undilute_B_L_leading = bin_mean_delta_undilute_B_L_leading.assign_coords(year=year).expand_dims(
        'year')
    bin_number_pos_delta_dilution_leading = bin_number_pos_delta_dilution_leading.assign_coords(year=year).expand_dims(
        'year')
    bin_number_pos_delta_undilute_B_L_leading = bin_number_pos_delta_undilute_B_L_leading.assign_coords(
        year=year).expand_dims('year')

    bin_mean_delta_dilution_lagging = bin_mean_delta_dilution_lagging.assign_coords(year=year).expand_dims('year')
    bin_mean_delta_undilute_B_L_lagging = bin_mean_delta_undilute_B_L_lagging.assign_coords(year=year).expand_dims(
        'year')
    bin_number_pos_delta_dilution_lagging = bin_number_pos_delta_dilution_lagging.assign_coords(year=year).expand_dims(
        'year')
    bin_number_pos_delta_undilute_B_L_lagging = bin_number_pos_delta_undilute_B_L_lagging.assign_coords(
        year=year).expand_dims('year')

    bin_mean_delta_dilution_centered = bin_mean_delta_dilution_centered.assign_coords(year=year).expand_dims('year')
    bin_mean_delta_undilute_B_L_centered = bin_mean_delta_undilute_B_L_centered.assign_coords(year=year).expand_dims(
        'year')
    bin_number_pos_delta_dilution_centered = bin_number_pos_delta_dilution_centered.assign_coords(
        year=year).expand_dims('year')
    bin_number_pos_delta_undilute_B_L_centered = bin_number_pos_delta_undilute_B_L_centered.assign_coords(
        year=year).expand_dims('year')

    # Merge all neccessary dataarrays to a single dataset #
    output_dataset = xr.merge([bin_number_of_samples, bin_mean_precipitation_rate, bin_mean_delta_dilution_leading,
                               bin_mean_delta_undilute_B_L_leading, bin_number_pos_delta_dilution_leading,
                               bin_number_pos_delta_undilute_B_L_leading, \
                               bin_mean_delta_dilution_lagging, bin_mean_delta_undilute_B_L_lagging,
                               bin_number_pos_delta_dilution_lagging, bin_number_pos_delta_undilute_B_L_lagging, \
                               bin_mean_delta_dilution_centered, bin_mean_delta_undilute_B_L_centered,
                               bin_number_pos_delta_dilution_centered, bin_number_pos_delta_undilute_B_L_centered])
    # Add desired attributes #
    output_dataset.attrs[
        'Comments'] = 'Binning variables 1 (BV1) is "dilution_of_B_L" [m s^-2], binning variables 2 (BV2) is "undilute_B_L" [m s^-2], Precipitation rate in [mm day^-1]'

    # Output dataset to NetCDF #
    output_dataset.to_netcdf(
        fname_datasets_for_simulation + '_undilute_B_L_dilution_binned_data_' + current_year_string + '.nc', mode='w')<|MERGE_RESOLUTION|>--- conflicted
+++ resolved
@@ -576,24 +576,18 @@
             bin_index = np.where((BV2 >= bv2_lower[0]), bin_index, 0)
             bin_index = np.where(BV2 <= bv2_upper[0], bin_index, 0)
             bin_number_of_samples.loc[dict(BV2_bin_midpoint=BV2_bin, BV1_bin_midpoint=BV1_bin)] = \
-<<<<<<< HEAD
                 (variable_to_be_binned.where(bin_index == 1) > 0).sum() + \
                 (variable_to_be_binned.where(bin_index == 1) < 0).sum() + \
                 (variable_to_be_binned.where(bin_index == 1) == 0).sum()
-=======
-                (variable_to_be_binned.where(bin_index == 1) > 0).sum() + (variable_to_be_binned.where(bin_index == 1) <= 0).sum()
->>>>>>> aa53f0c0
+
 
             if (variable_to_be_binned.where(bin_index == 1).sum() < 0) or \
                     (variable_to_be_binned.where(bin_index == 1).sum() > 0) or \
                     (variable_to_be_binned.where(bin_index == 1).sum() == 0):
                 bin_mean_variable.loc[dict(BV2_bin_midpoint=BV2_bin, BV1_bin_midpoint=BV1_bin)] = \
                     variable_to_be_binned.where(bin_index == 1).mean()
-<<<<<<< HEAD
+
                 if (variable_to_be_binned.where(bin_index == 1) > 0).sum() > 0:
-=======
-                if variable_to_be_binned.where(bin_index == 1).sum() > 0:
->>>>>>> aa53f0c0
                     bin_number_pos_variable.loc[dict(BV2_bin_midpoint=BV2_bin, BV1_bin_midpoint=BV1_bin)] = \
                         (variable_to_be_binned.where(bin_index == 1) > 0).sum()
                 else:
