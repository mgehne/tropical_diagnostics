--- conflicted
+++ resolved
@@ -246,11 +246,8 @@
 
     timestr = get_timestr(act['time'])
 
-<<<<<<< HEAD
     colors = ['black', 'dodgerblue', 'orange', 'seagreen', 'firebrick']
-
-=======
->>>>>>> 7ac12472
+  
     scope = PlotlyScope()
     fig = go.Figure()
     for ll in np.arange(nlines):
@@ -286,11 +283,8 @@
 
     nfchr, nlines = skill.shape
 
-<<<<<<< HEAD
     colors = ['dodgerblue', 'orange', 'seagreen', 'firebrick']
 
-=======
->>>>>>> 7ac12472
     scope = PlotlyScope()
     fig = go.Figure()
     for ll in np.arange(nlines):
